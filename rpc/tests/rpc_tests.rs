--- conflicted
+++ resolved
@@ -17,12 +17,7 @@
 /// Tests for public RPC endpoints
 mod rpc_tests {
     use snarkos_consensus::{get_block_reward, MerkleTreeLedger};
-<<<<<<< HEAD
-    use snarkos_dpc::base_dpc::instantiated::Tx;
-    use snarkos_models::objects::Transaction;
     use snarkos_network::Server;
-=======
->>>>>>> 292f5347
     use snarkos_rpc::*;
     use snarkos_testing::{consensus::*, dpc::load_verifying_parameters, network::*, storage::*};
     use snarkvm_dpc::base_dpc::instantiated::Tx;
