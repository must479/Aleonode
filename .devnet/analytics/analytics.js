const fs = require('fs');
const axios = require('axios');
const yargs = require('yargs');

// Function to fetch block data
async function fetchBlockData(baseUrl, height) {
    try {
        const response = await axios.get(`${baseUrl}/${height}`);
        return response.data;
    } catch (error) {
        console.error(`Error fetching block at height ${height}:`, error.message);
        return null;
    }
}

<<<<<<< HEAD
// Define the AWS node name to search for (e.g., aws-n1)
const awsNodeName = 'aws-n1';
=======
// Function to calculate the average block time
async function calculateAverageBlockTime(baseUrl, latestHeight) {
    let totalBlockTime = 0;
    let previousTimestamp = 0;
>>>>>>> 9399388a

    for (let height = 1; height <= latestHeight; height++) {
        // Print the current height every 10 blocks
        if (height % 10 === 0) {
            console.log(`Processed ${height} blocks...`);
        }

        const blockData = await fetchBlockData(baseUrl, height);
        if (!blockData) {
            continue;
        }

        const timestamp = blockData.header.metadata.timestamp;

        if (timestamp && timestamp > 0) {
            if (previousTimestamp > 0) {
                const deltaTimestamp = timestamp - previousTimestamp;
                // Skip outliers (to account for stopping the devnet and restarting it)
                if (deltaTimestamp < 500) {
                    console.log(`Block ${height} Delta Timestamp: ${deltaTimestamp}`);
                    totalBlockTime += deltaTimestamp;
                } else {
                    console.log(`Block ${height} Delta Timestamp: ${deltaTimestamp} (skipped)`);
                }
            }
            previousTimestamp = timestamp;
        }
    }

    const averageBlockTime = totalBlockTime / (latestHeight - 1); // Subtract 1 for the first block
    console.log(`Average Block Time: ${averageBlockTime} seconds`);
}

// Function to calculate the number of rounds in each block
async function calculateRoundsInBlocks(baseUrl, latestHeight) {
    for (let height = 1; height <= latestHeight; height++) {
        const blockData = await fetchBlockData(baseUrl, height);
        if (!blockData) {
            continue;
        }

        // Extract the subdag object and get the number of keys
        const subdag = blockData?.authority?.subdag?.subdag;
        const numRounds = subdag ? Object.keys(subdag).length : 0;

        console.log(`Block ${height} Number of Rounds: ${numRounds}`);
    }
}

// Main function to fetch block metrics
async function fetchBlockMetrics(baseUrl, metricType) {
    // Function to get the latest block height
    async function getLatestBlockHeight() {
        try {
            const response = await axios.get(`${baseUrl}/height/latest`);
            const latestHeight = response.data;
            console.log(`Latest Block Height: ${latestHeight}`);
            return latestHeight;
        } catch (error) {
            console.error('Error fetching latest block height:', error.message);
            return null;
        }
    }

    const latestHeight = await getLatestBlockHeight();
    if (latestHeight === null) {
        console.error('Unable to fetch latest block height, try again...');
        return;
    }

    if (metricType === 'averageBlockTime') {
        calculateAverageBlockTime(baseUrl, latestHeight);
    } else if (metricType === 'roundsInBlocks') {
        calculateRoundsInBlocks(baseUrl, latestHeight);
    } else {
        console.error('Invalid metric type. Supported types: "averageBlockTime" or "roundsInBlocks".');
    }
}

async function main() {
    // Define command-line options
    const argv = yargs
        .options({
            'metric-type': {
                alias: 'm',
                describe: 'Metric type to fetch (averageBlockTime or roundsInBlocks)',
                demandOption: true,
                choices: ['averageBlockTime', 'roundsInBlocks'],
            },
        })
        .argv;

<<<<<<< HEAD
            try {
                const response = await axios.get(`${baseUrl}/${height}`);
                const timestamp = response.data.header.metadata.timestamp;

                if (timestamp && timestamp > 0) {
                    if (previousTimestamp > 0) {
                        const deltaTimestamp = timestamp - previousTimestamp;
                        // Skip outliers (to account for stopping the devnet and restarting it)
                        if (deltaTimestamp < 500) {
                            console.log(`Block ${height} Delta Timestamp: ${deltaTimestamp}`);
                            totalBlockTime += deltaTimestamp;
                        } else {
                            console.log(`Block ${height} Delta Timestamp: ${deltaTimestamp} (skipped)`);
                        }
                    }
                    previousTimestamp = timestamp;
                }
            } catch (error) {
                console.error(`Error fetching block at height ${height}:`, error.message);
            }
        }
=======
    // Read the ~/.ssh/config file
    const sshConfigFile = fs.readFileSync(`${process.env.HOME}/.ssh/config`, 'utf8');

    // Define the AWS node name to search for (e.g., aws-n1)
    const awsNodeName = 'aws-n1';

    // Use regular expressions to extract the IP address associated with aws-n0
    const regex = new RegExp(`Host\\s+${awsNodeName}[\\s\\S]*?HostName\\s+(\\S+)`);
    const match = sshConfigFile.match(regex);

    if (match && match[1]) {
        const ipAddress = match[1];
        const baseUrl = `http://${ipAddress}:3033/testnet3/block`;

        console.log(`IP Address: ${ipAddress}`);
        console.log(`Base URL: ${baseUrl}`);
>>>>>>> 9399388a

        // Fetch and output the specified block metric
        fetchBlockMetrics(baseUrl, argv['metric-type']);
    } else {
        console.error(`No IP address found for ${awsNodeName} in ~/.ssh/config`);
    }
}

// Run the main function
main();<|MERGE_RESOLUTION|>--- conflicted
+++ resolved
@@ -13,15 +13,10 @@
     }
 }
 
-<<<<<<< HEAD
-// Define the AWS node name to search for (e.g., aws-n1)
-const awsNodeName = 'aws-n1';
-=======
 // Function to calculate the average block time
 async function calculateAverageBlockTime(baseUrl, latestHeight) {
     let totalBlockTime = 0;
     let previousTimestamp = 0;
->>>>>>> 9399388a
 
     for (let height = 1; height <= latestHeight; height++) {
         // Print the current height every 10 blocks
@@ -114,29 +109,6 @@
         })
         .argv;
 
-<<<<<<< HEAD
-            try {
-                const response = await axios.get(`${baseUrl}/${height}`);
-                const timestamp = response.data.header.metadata.timestamp;
-
-                if (timestamp && timestamp > 0) {
-                    if (previousTimestamp > 0) {
-                        const deltaTimestamp = timestamp - previousTimestamp;
-                        // Skip outliers (to account for stopping the devnet and restarting it)
-                        if (deltaTimestamp < 500) {
-                            console.log(`Block ${height} Delta Timestamp: ${deltaTimestamp}`);
-                            totalBlockTime += deltaTimestamp;
-                        } else {
-                            console.log(`Block ${height} Delta Timestamp: ${deltaTimestamp} (skipped)`);
-                        }
-                    }
-                    previousTimestamp = timestamp;
-                }
-            } catch (error) {
-                console.error(`Error fetching block at height ${height}:`, error.message);
-            }
-        }
-=======
     // Read the ~/.ssh/config file
     const sshConfigFile = fs.readFileSync(`${process.env.HOME}/.ssh/config`, 'utf8');
 
@@ -153,7 +125,6 @@
 
         console.log(`IP Address: ${ipAddress}`);
         console.log(`Base URL: ${baseUrl}`);
->>>>>>> 9399388a
 
         // Fetch and output the specified block metric
         fetchBlockMetrics(baseUrl, argv['metric-type']);
