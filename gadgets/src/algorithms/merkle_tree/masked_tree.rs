use snarkos_errors::gadgets::SynthesisError;
use snarkos_models::{
    algorithms::CRH,
    curves::PrimeField,
    gadgets::{
        algorithms::MaskedCRHGadget,
        r1cs::ConstraintSystem,
        utilities::{uint8::UInt8, ToBytesGadget},
    },
};

/// Computes a root given `leaves`. Uses a nonce to mask the
/// computation, to ensure amortization resistance.
pub fn compute_root<H: CRH, HG: MaskedCRHGadget<H, F>, F: PrimeField, TB: ToBytesGadget<F>, CS: ConstraintSystem<F>>(
    mut cs: CS,
    parameters: &HG::ParametersGadget,
    mask: &TB,
    leaves: &[TB],
) -> Result<HG::OutputGadget, SynthesisError> {
    // Mask is assumed to be derived from the nonce and the root, which will be checked by the
    // verifier.
    let mask_bytes = mask.to_bytes(cs.ns(|| "mask to bytes"))?;

    // Hash the leaves to get to the base level.
    let mut current_leaves = leaves
        .iter()
        .enumerate()
        .map(|(i, l)| {
<<<<<<< HEAD
            hash_leaf_gadget::<H, HG, F, _, _>(cs.ns(|| format!("hash leaf {}", i)), parameters, &l, &mask_bytes)
=======
            hash_leaf_gadget::<P::H, HG, F, _, _>(cs.ns(|| format!("hash leaf {}", i)), parameters, &l, &mask_bytes)
>>>>>>> d298e4c9
        })
        .collect::<Result<Vec<_>, _>>()?;
    let mut level = 0;
    // Keep hashing pairs until there is only one element - the root.
    while current_leaves.len() != 1 {
        current_leaves = current_leaves
            .chunks(2)
            .enumerate()
            .map(|(i, left_right)| {
                hash_inner_node_gadget::<H, HG, F, _, _>(
                    cs.ns(|| format!("hash left right {} on level {}", i, level)),
                    parameters,
                    &left_right[0],
                    &left_right[1],
                    &mask_bytes,
                )
            })
            .collect::<Result<Vec<_>, _>>()?;
        level += 1;
    }

    // Hash the root.
    let computed_root = hash_leaf_gadget::<H, HG, F, _, _>(
        cs.ns(|| "hash root"),
        parameters,
        &current_leaves[0],
        &mask_bytes[..mask_bytes.len() / 2],
    )?;

    Ok(computed_root)
}

pub(crate) fn hash_inner_node_gadget<H, HG, F, TB, CS>(
    mut cs: CS,
    parameters: &HG::ParametersGadget,
    left_child: &TB,
    right_child: &TB,
    mask: &[UInt8],
) -> Result<HG::OutputGadget, SynthesisError>
where
    F: PrimeField,
    CS: ConstraintSystem<F>,
    H: CRH,
    HG: MaskedCRHGadget<H, F>,
    TB: ToBytesGadget<F>,
{
    let left_bytes = left_child.to_bytes(&mut cs.ns(|| "left_to_bytes"))?;
    let right_bytes = right_child.to_bytes(&mut cs.ns(|| "right_to_bytes"))?;
    let bytes = [left_bytes, right_bytes].concat();

    HG::check_evaluation_gadget_masked(cs, parameters, &bytes, &mask)
}

pub(crate) fn hash_leaf_gadget<H, HG, F, TB, CS>(
    mut cs: CS,
    parameters: &HG::ParametersGadget,
    leaf: &TB,
    mask: &[UInt8],
) -> Result<HG::OutputGadget, SynthesisError>
where
    F: PrimeField,
    CS: ConstraintSystem<F>,
    H: CRH,
    HG: MaskedCRHGadget<H, F>,
    TB: ToBytesGadget<F>,
{
    let bytes = leaf.to_bytes(&mut cs.ns(|| "left_to_bytes"))?;
    HG::check_evaluation_gadget_masked(cs, parameters, &bytes, &mask[..bytes.len() / 2])
}<|MERGE_RESOLUTION|>--- conflicted
+++ resolved
@@ -26,11 +26,7 @@
         .iter()
         .enumerate()
         .map(|(i, l)| {
-<<<<<<< HEAD
             hash_leaf_gadget::<H, HG, F, _, _>(cs.ns(|| format!("hash leaf {}", i)), parameters, &l, &mask_bytes)
-=======
-            hash_leaf_gadget::<P::H, HG, F, _, _>(cs.ns(|| format!("hash leaf {}", i)), parameters, &l, &mask_bytes)
->>>>>>> d298e4c9
         })
         .collect::<Result<Vec<_>, _>>()?;
     let mut level = 0;
