--- conflicted
+++ resolved
@@ -74,13 +74,9 @@
     /// The unconfirmed solutions queue.
     solutions_queue: Arc<Mutex<LruCache<PuzzleCommitment<N>, ProverSolution<N>>>>,
     /// The unconfirmed transactions queue.
-<<<<<<< HEAD
     transactions_queue: Arc<Mutex<BTreeMap<TransactionKey<N>, Transaction<N>>>>,
     /// Set of transactions in queue.
     transactions_in_queue: Arc<Mutex<IndexSet<N::TransactionID>>>,
-=======
-    transactions_queue: Arc<Mutex<LruCache<N::TransactionID, Transaction<N>>>>,
->>>>>>> ef73fbcd
     /// The recently-seen unconfirmed solutions.
     seen_solutions: Arc<Mutex<LruCache<PuzzleCommitment<N>, ()>>>,
     /// The recently-seen unconfirmed transactions.
@@ -114,18 +110,11 @@
             ledger,
             bft,
             primary_sender: Default::default(),
-<<<<<<< HEAD
-            solutions_queue: Default::default(),
-            transactions_queue: Default::default(),
-            transactions_in_queue: Default::default(),
-=======
             solutions_queue: Arc::new(Mutex::new(LruCache::new(
                 NonZeroUsize::new(MAX_TRANSMISSIONS_PER_BATCH).unwrap(),
             ))),
-            transactions_queue: Arc::new(Mutex::new(LruCache::new(
-                NonZeroUsize::new(MAX_TRANSMISSIONS_PER_BATCH).unwrap(),
-            ))),
->>>>>>> ef73fbcd
+            transactions_queue: Default::default(),
+            transactions_in_queue: Default::default(),
             seen_solutions: Arc::new(Mutex::new(LruCache::new(NonZeroUsize::new(1 << 16).unwrap()))),
             seen_transactions: Arc::new(Mutex::new(LruCache::new(NonZeroUsize::new(1 << 16).unwrap()))),
             handles: Default::default(),
@@ -298,11 +287,7 @@
             };
             // Add the transaction to the memory pool, ordered by priority_fee and oldest timestamp.
             trace!("Received unconfirmed transaction '{}' in the queue", fmt_id(transaction_id));
-<<<<<<< HEAD
             if self.add_transaction_to_queue(priority_fee, transaction_id, transaction).is_err() {
-=======
-            if self.transactions_queue.lock().put(transaction_id, transaction).is_some() {
->>>>>>> ef73fbcd
                 bail!("Transaction '{}' exists in the memory pool", fmt_id(transaction_id));
             }
         }
@@ -316,22 +301,11 @@
         let transactions = {
             // Determine the available capacity.
             let capacity = MAX_TRANSMISSIONS_PER_BATCH.saturating_sub(num_unconfirmed);
-<<<<<<< HEAD
             // Pop the transactions from the queue.
             self.pop_transactions_from_queue(capacity)
-=======
-            // Acquire the lock on the queue.
-            let mut queue = self.transactions_queue.lock();
-            // Determine the number of transactions to send.
-            let num_transactions = queue.len().min(capacity);
-            // Drain the solutions from the queue.
-            (0..num_transactions)
-                .filter_map(|_| queue.pop_lru().map(|(_, transaction)| transaction))
-                .collect::<Vec<_>>()
->>>>>>> ef73fbcd
         };
         // Iterate over the transactions.
-        for transaction in transactions.into_iter() {
+        for (_, transaction) in transactions.into_iter() {
             let transaction_id = transaction.id();
             trace!("Adding unconfirmed transaction '{}' to the memory pool...", fmt_id(transaction_id));
             // Send the unconfirmed transaction to the primary.
@@ -543,7 +517,7 @@
 
         // Create Consensus.
         let consensus =
-            Consensus::<CurrentNetwork>::new(Account::new(rng).unwrap(), ledger, Default::default(), &[], None)
+            Consensus::<CurrentNetwork>::new(Account::new(rng).unwrap(), ledger, Default::default(), &[], None.into())
                 .unwrap();
 
         // Sample priority_fees.
