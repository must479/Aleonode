--- conflicted
+++ resolved
@@ -73,13 +73,9 @@
     /// The unconfirmed solutions queue.
     solutions_queue: Arc<Mutex<LruCache<PuzzleCommitment<N>, ProverSolution<N>>>>,
     /// The unconfirmed transactions queue.
-<<<<<<< HEAD
     transactions_queue: Arc<Mutex<BTreeMap<TransactionKey<N>, Transaction<N>>>>,
     /// Set of transactions in queue.
     transactions_in_queue: Arc<Mutex<IndexSet<N::TransactionID>>>,
-=======
-    transactions_queue: Arc<Mutex<LruCache<N::TransactionID, Transaction<N>>>>,
->>>>>>> f6dd9816
     /// The recently-seen unconfirmed solutions.
     seen_solutions: Arc<Mutex<LruCache<PuzzleCommitment<N>, ()>>>,
     /// The recently-seen unconfirmed transactions.
@@ -108,19 +104,14 @@
             ledger,
             bft,
             primary_sender: Default::default(),
-<<<<<<< HEAD
-            solutions_queue: Default::default(),
-            transactions_queue: Default::default(),
-            transactions_in_queue: Default::default(),
-=======
+            seen_solutions: Arc::new(Mutex::new(LruCache::new(
+                NonZeroUsize::new(MAX_TRANSMISSIONS_PER_BATCH).unwrap(),
+            ))),
             solutions_queue: Arc::new(Mutex::new(LruCache::new(
                 NonZeroUsize::new(MAX_TRANSMISSIONS_PER_BATCH).unwrap(),
             ))),
-            transactions_queue: Arc::new(Mutex::new(LruCache::new(
-                NonZeroUsize::new(MAX_TRANSMISSIONS_PER_BATCH).unwrap(),
-            ))),
->>>>>>> f6dd9816
-            seen_solutions: Arc::new(Mutex::new(LruCache::new(NonZeroUsize::new(1 << 16).unwrap()))),
+            transactions_queue: Default::default(),
+            transactions_in_queue: Default::default(),
             seen_transactions: Arc::new(Mutex::new(LruCache::new(NonZeroUsize::new(1 << 16).unwrap()))),
             handles: Default::default(),
         })
@@ -292,11 +283,7 @@
             };
             // Add the transaction to the memory pool, ordered by priority_fee and oldest timestamp.
             trace!("Received unconfirmed transaction '{}' in the queue", fmt_id(transaction_id));
-<<<<<<< HEAD
             if self.add_transaction_to_queue(priority_fee, transaction_id, transaction).is_err() {
-=======
-            if self.transactions_queue.lock().put(transaction_id, transaction).is_some() {
->>>>>>> f6dd9816
                 bail!("Transaction '{}' exists in the memory pool", fmt_id(transaction_id));
             }
         }
@@ -310,22 +297,11 @@
         let transactions = {
             // Determine the available capacity.
             let capacity = MAX_TRANSMISSIONS_PER_BATCH.saturating_sub(num_unconfirmed);
-<<<<<<< HEAD
             // Pop the transactions from the queue.
             self.pop_transactions_from_queue(capacity)
-=======
-            // Acquire the lock on the queue.
-            let mut queue = self.transactions_queue.lock();
-            // Determine the number of transactions to send.
-            let num_transactions = queue.len().min(capacity);
-            // Drain the solutions from the queue.
-            (0..num_transactions)
-                .filter_map(|_| queue.pop_lru().map(|(_, transaction)| transaction))
-                .collect::<Vec<_>>()
->>>>>>> f6dd9816
         };
         // Iterate over the transactions.
-        for transaction in transactions.into_iter() {
+        for (_, transaction) in transactions.into_iter() {
             let transaction_id = transaction.id();
             trace!("Adding unconfirmed transaction '{}' to the memory pool...", fmt_id(transaction_id));
             // Send the unconfirmed transaction to the primary.
