[package]
name = "snarkos"
version = "2.0.2"
authors = [ "The Aleo Team <hello@aleo.org>" ]
description = "A decentralized operating system"
homepage = "https://aleo.org"
repository = "https://github.com/AleoHQ/snarkOS"
keywords = [
    "aleo",
    "cryptography",
    "blockchain",
    "decentralized",
    "zero-knowledge"
]
categories = [ "cryptography", "operating-systems" ]
license = "GPL-3.0"
edition = "2021"

[workspace]
members = [
    "account",
    "cli",
    "display",
    "node",
    "node/cdn",
    "node/consensus",
    "node/ledger",
    "node/messages",
    "node/rest",
    "node/router",
    "node/store",
    "node/tcp",
    ".integration",
]

[[bin]]
name = "snarkos"
path = "snarkos/main.rs"

[workspace.dependencies.snarkvm]
#path = "../snarkVM"
#git = "https://github.com/AleoHQ/snarkVM.git"
<<<<<<< HEAD
#rev = "d27939f"
version = "0.9.10"
features = ["circuit", "console", "cuda", "parallel"]
=======
#rev = "67f8829"
version = "0.9.13"
features = ["circuit", "console", "parallel"]
>>>>>>> eaf07522

[dependencies.anyhow]
version = "1"

[dependencies.clap]
version = "3.2"
features = ["derive"]

[dependencies.snarkos-account]
path = "./account"

[dependencies.snarkos-cli]
path = "./cli"

[dependencies.snarkos-display]
path = "./display"

[dependencies.snarkos-node]
path = "./node"

[dependencies.snarkos-node-cdn]
path = "./node/cdn"

[dependencies.snarkos-node-consensus]
path = "./node/consensus"

[dependencies.snarkos-node-ledger]
path = "./node/ledger"

[dependencies.snarkos-node-messages]
path = "./node/messages"

[dependencies.snarkos-node-rest]
path = "./node/rest"

[dependencies.snarkos-node-router]
path = "./node/router"

[dependencies.snarkos-node-store]
path = "./node/store"

[dependencies.snarkos-node-tcp]
path = "./node/tcp"

[dev-dependencies.rusty-hook]
version = "0.11.2"

[build-dependencies.walkdir]
version = "2"

[profile.release]
opt-level = 3
lto = "thin"
incremental = true

[profile.bench]
opt-level = 3
debug = false
rpath = false
lto = "thin"
incremental = true
debug-assertions = false

[profile.dev]
opt-level = 2
lto = "thin"
incremental = true

[profile.test]
opt-level = 2
lto = "thin"
incremental = true
debug = true
debug-assertions = true<|MERGE_RESOLUTION|>--- conflicted
+++ resolved
@@ -40,15 +40,9 @@
 [workspace.dependencies.snarkvm]
 #path = "../snarkVM"
 #git = "https://github.com/AleoHQ/snarkVM.git"
-<<<<<<< HEAD
-#rev = "d27939f"
-version = "0.9.10"
-features = ["circuit", "console", "cuda", "parallel"]
-=======
 #rev = "67f8829"
 version = "0.9.13"
-features = ["circuit", "console", "parallel"]
->>>>>>> eaf07522
+features = ["circuit", "console", "cuda", "parallel"]
 
 [dependencies.anyhow]
 version = "1"
