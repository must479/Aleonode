--- conflicted
+++ resolved
@@ -51,21 +51,12 @@
 [dependencies.snarkvm]
 #path = "../snarkVM"
 git = "https://github.com/AleoHQ/snarkVM.git"
-<<<<<<< HEAD
 rev = "e8894ee"
-features = ["circuit", "console", "parallel", "rest", "utilities"]
-
-[dependencies.aleo-std]
-version = "0.1.15"
-default-features = false
-=======
-rev = "1f0f2c9"
 features = ["circuit", "console", "parallel", "rest", "utilities"]
 
 [dependencies.aleo-std]
 version = "0.1.14"
 features = [ "cpu" ]
->>>>>>> 64046c93
 
 [dependencies.anyhow]
 version = "1.0.63"
